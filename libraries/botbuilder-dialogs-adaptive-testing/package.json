--- conflicted
+++ resolved
@@ -28,11 +28,8 @@
     "botbuilder-dialogs": "4.1.6",
     "botbuilder-dialogs-adaptive": "4.1.6",
     "botbuilder-dialogs-declarative": "4.1.6",
-<<<<<<< HEAD
     "botbuilder-stdlib": "4.1.6",
-=======
     "murmurhash-js": "^1.0.0",
->>>>>>> d5adca1d
     "nock": "^11.9.1",
     "url-parse": "^1.4.7"
   },
